--- conflicted
+++ resolved
@@ -15,11 +15,6 @@
 niffler = "3.0.0"
 pyo3 = { version="0.23.4", features = ["extension-module", "anyhow"] }
 rayon = "1.10.0"
-<<<<<<< HEAD
-serde = { version = "1.0.217", features = ["derive"] }
+serde = { version = "1.0.218", features = ["derive"] }
 serde_json = "1.0.135"
-=======
-serde = { version = "1.0.218", features = ["derive"] }
-serde_json = "1.0.134"
->>>>>>> 1e8ac2fa
 sourmash = "0.17.2"