--- conflicted
+++ resolved
@@ -15,12 +15,6 @@
 niffler = "3.0.0"
 pyo3 = { version="0.23.4", features = ["extension-module", "anyhow"] }
 rayon = "1.10.0"
-<<<<<<< HEAD
-serde = { version = "1.0.217", features = ["derive"] }
-serde_json = "1.0.134"
-sourmash = "0.18.0"
-=======
 serde = { version = "1.0.218", features = ["derive"] }
 serde_json = "1.0.135"
-sourmash = "0.17.2"
->>>>>>> 18143352
+sourmash = "0.18.0"
