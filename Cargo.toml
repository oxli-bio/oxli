--- conflicted
+++ resolved
@@ -15,12 +15,6 @@
 niffler = "3.0.0"
 pyo3 = { version="0.24.1", features = ["extension-module", "anyhow"] }
 rayon = "1.10.0"
-<<<<<<< HEAD
-serde = { version = "1.0.218", features = ["derive"] }
-serde_json = "1.0.135"
-sourmash = "0.18.0"
-=======
 serde = { version = "1.0.219", features = ["derive"] }
 serde_json = "1.0.140"
-sourmash = "0.17.2"
->>>>>>> 35db12e2
+sourmash = "0.18.0"
