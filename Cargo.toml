[package]
name = "oxli"
version = "0.2.3"
edition = "2021"

# See more keys and their definitions at https://doc.rust-lang.org/cargo/reference/manifest.html
[lib]
name = "oxli"
crate-type = ["cdylib"]

[dependencies]
pyo3 = { version="0.22.3", features = ["extension-module", "anyhow"] }
sourmash = "0.15.1"
<<<<<<< HEAD
anyhow = "1.0.86"
needletail = "0.5.1"
=======
anyhow = "1.0.89"
log = "0.4.22"
env_logger = "0.11.5"
>>>>>>> a578d979
<|MERGE_RESOLUTION|>--- conflicted
+++ resolved
@@ -11,11 +11,7 @@
 [dependencies]
 pyo3 = { version="0.22.3", features = ["extension-module", "anyhow"] }
 sourmash = "0.15.1"
-<<<<<<< HEAD
-anyhow = "1.0.86"
 needletail = "0.5.1"
-=======
 anyhow = "1.0.89"
 log = "0.4.22"
-env_logger = "0.11.5"
->>>>>>> a578d979
+env_logger = "0.11.5"