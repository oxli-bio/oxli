--- conflicted
+++ resolved
@@ -584,7 +584,6 @@
                 HashFunctions::Murmur64Dna,
                 42,
             );
-<<<<<<< HEAD
 
             for hash_value in hashes {
                 // eprintln!("hash_value: {:?}", hash_value);
@@ -600,23 +599,6 @@
                     }
                 }
 
-=======
-
-            for hash_value in hashes {
-                // eprintln!("hash_value: {:?}", hash_value);
-                match hash_value {
-                    Ok(0) => continue,
-                    Ok(x) => {
-                        self.count_hash(x);
-                        ()
-                    }
-                    Err(_) => {
-                        let msg = format!("bad k-mer encountered at position {}", n);
-                        return Err(PyValueError::new_err(msg));
-                    }
-                }
-
->>>>>>> 5f27d68c
                 n += 1;
             }
         }
@@ -889,11 +871,7 @@
 
 pub struct KmersAndHashesIter {
     seq: String,          // The sequence to iterate over
-<<<<<<< HEAD
-    seqb: Vec<u8>,        // Sequence bytes
-=======
     seq_rc: String,       // reverse complement sequence
->>>>>>> 5f27d68c
     ksize: usize,         // K-mer size
     pos: usize,           // Current position in the sequence
     end: usize,           // The end position for k-mer extraction
@@ -905,17 +883,12 @@
     pub fn new(seq: String, ksize: usize, skip_bad_kmers: bool) -> Self {
         let seq = seq.to_ascii_uppercase(); // Ensure uppercase for uniformity
         let seqb = seq.as_bytes().to_vec(); // Convert to bytes for hashing
-<<<<<<< HEAD
-        let end = seq.len() - ksize + 1; // Calculate the endpoint for k-mer extraction
-
-=======
         let seqb_rc = revcomp(&seqb);
         let seq_rc = std::str::from_utf8(&seqb_rc)
             .expect("invalid utf-8 sequence for rev comp")
             .to_string();
 
         let end = seq.len() - ksize + 1; // Calculate the endpoint for k-mer extraction
->>>>>>> 5f27d68c
         let hasher = SeqToHashes::new(
             &seqb,
             ksize.into(),
@@ -927,11 +900,7 @@
 
         Self {
             seq,
-<<<<<<< HEAD
-            seqb,
-=======
             seq_rc,
->>>>>>> 5f27d68c
             ksize,
             pos: 0, // Start at the beginning of the sequence
             end,
@@ -952,23 +921,11 @@
 
         let start = self.pos;
         let ksize = self.ksize;
-<<<<<<< HEAD
-
-        // Extract the current k-mer and its reverse complement
-        let substr = &self.seq[start..start + ksize];
-        // CTB: this calculates RC each time, instead of doing so
-        // using a sliding window. It's easy and works, so I'm
-        // starting here :).
-        let substr_b_rc = revcomp(&self.seqb[start..start + ksize]);
-        let substr_rc =
-            std::str::from_utf8(&substr_b_rc).expect("invalid utf-8 sequence for rev comp");
-=======
         let rpos = self.end - start - 1;
 
         // Extract the current k-mer and its reverse complement
         let substr = &self.seq[start..start + ksize];
         let substr_rc = &self.seq_rc[rpos..rpos + ksize];
->>>>>>> 5f27d68c
 
         // Get the next hash value from the hasher
         let hashval = self.hasher.next().expect("should not run out of hashes");
@@ -986,11 +943,7 @@
                 } else {
                     substr_rc
                 };
-<<<<<<< HEAD
-                // If vaild hash, return (canonical_kmer,hashval) tuple
-=======
                 // If valid hash, return (canonical_kmer,hashval) tuple
->>>>>>> 5f27d68c
                 Some(Ok((canonical_kmer.to_string(), hashval)))
             } else {
                 // If the hash is 0, handle based on `skip_bad_kmers`
