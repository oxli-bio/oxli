// Standard library imports
use std::collections::hash_map::IntoIter;
use std::collections::{HashMap, HashSet};

// External crate imports
use anyhow::{anyhow, Result};
<<<<<<< HEAD
use std::collections::HashMap;

extern crate needletail;
use needletail::{parse_fastx_file, Sequence, FastxReader};

// use sourmash::sketch::nodegraph::Nodegraph;
use sourmash::_hash_murmur;
=======
use log::debug;
use pyo3::exceptions::PyValueError;
use pyo3::prelude::*;
>>>>>>> a578d979
use sourmash::encodings::HashFunctions;
use sourmash::signature::SeqToHashes;

use pyo3::PyResult;
use std::fs::File;
use std::io::{BufWriter, Write};

// Set version variable
const VERSION: &str = env!("CARGO_PKG_VERSION");

#[pyclass]
struct KmerCountTable {
    counts: HashMap<u64, u64>,
    pub ksize: u8,
    version: String,
    consumed: u64,
}

#[pymethods]
impl KmerCountTable {
    #[new]
    #[pyo3(signature = (ksize))]
    pub fn new(ksize: u8) -> Self {
        Self {
            counts: HashMap::new(),
            ksize,
            version: VERSION.to_string(), // Initialize the version field
            consumed: 0,                  // Initialize the total sequence length tracker
        }
    }

    // TODO: Optionally store hash:kmer pair when counting a new kmer
    // Modify KmerCountTable to optionally store map of hash:kmer
    // Modify SeqToHashes to return canonical kmer & hash

    // TODO: Add function to get canonical kmer using hash key

    fn hash_kmer(&self, kmer: String) -> Result<u64> {
        if kmer.len() as u8 != self.ksize {
            Err(anyhow!("wrong ksize"))
        } else {
            // mut?
            let mut hashes = SeqToHashes::new(
                kmer.as_bytes(),
                self.ksize.into(),
                false,
                false,
                HashFunctions::Murmur64Dna,
                42,
            );

            let hashval = hashes.next().unwrap();
            Ok(hashval?)
        }
    }

    pub fn count_hash(&mut self, hashval: u64) -> u64 {
        let count = self.counts.entry(hashval).or_insert(0);
        *count += 1;
        *count
    }

    pub fn count(&mut self, kmer: String) -> PyResult<u64> {
        if kmer.len() as u8 != self.ksize {
            Err(PyValueError::new_err(
                "kmer size does not match count table ksize",
            ))
        } else {
            self.consumed += kmer.len() as u64;
            let hashval = self.hash_kmer(kmer)?;
            let count = self.count_hash(hashval);
            Ok(count)
        }
    }

    pub fn get(&self, kmer: String) -> PyResult<u64> {
        if kmer.len() as u8 != self.ksize {
            Err(PyValueError::new_err(
                "kmer size does not match count table ksize",
            ))
        } else {
            let hashval = self.hash_kmer(kmer).unwrap();

            let count = match self.counts.get(&hashval) {
                Some(count) => count,
                None => &0,
            };
            debug!("get: hashval {}, count {}", hashval, count);
            Ok(*count)
        }
    }

<<<<<<< HEAD
    fn consume_bytes(&mut self, seq: &[u8], allow_bad_kmers: bool) -> Result<u64> {
=======
    // Get the count for a specific hash value directly
    pub fn get_hash(&self, hashval: u64) -> u64 {
        // Return the count for the hash value, or 0 if it does not exist
        *self.counts.get(&hashval).unwrap_or(&0)
    }

    // Get counts for a list of hash keys and return an list of counts
    pub fn get_hash_array(&self, hash_keys: Vec<u64>) -> Vec<u64> {
        // Map each hash key to its count, defaulting to 0 if the key is not present
        hash_keys.iter().map(|&key| self.get_hash(key)).collect()
    }

    /// Drop a k-mer from the count table by its string representation
    pub fn drop(&mut self, kmer: String) -> PyResult<()> {
        // Compute the hash of the k-mer using the same method used for counting
        let hashval = self.hash_kmer(kmer)?;
        // Attempt to remove the k-mer's hash from the counts HashMap
        if self.counts.remove(&hashval).is_some() {
            // If the k-mer was successfully removed, return Ok
            debug!("K-mer with hashval {} removed from table", hashval);
            Ok(())
        } else {
            // If the k-mer was not found, return Ok without an error
            debug!("K-mer with hashval {} not found in table", hashval);
            Ok(())
        }
    }

    /// Drop a k-mer from the count table by its hash value
    pub fn drop_hash(&mut self, hashval: u64) -> PyResult<()> {
        // Attempt to remove the hash value from the counts HashMap
        if self.counts.remove(&hashval).is_some() {
            // If the hash value was successfully removed, log and return Ok
            debug!("Hash value {} removed from table", hashval);
            Ok(())
        } else {
            // If the hash value was not found, log and return Ok without error
            debug!("Hash value {} not found in table", hashval);
            Ok(())
        }
    }

    /// Remove all k-mers with counts less than a given threshold
    pub fn mincut(&mut self, min_count: u64) -> PyResult<u64> {
        // Create a vector to store the keys (hashes) to be removed
        let mut to_remove = Vec::new();

        // Iterate over the HashMap and identify keys with counts less than the threshold
        for (&hash, &count) in self.counts.iter() {
            if count < min_count {
                to_remove.push(hash);
            }
        }

        // Remove the identified keys from the counts HashMap
        for &hash in &to_remove {
            self.counts.remove(&hash);
        }

        // Return the number of k-mers removed
        Ok(to_remove.len() as u64)
    }

    /// Remove all k-mers with counts greater than a given threshold
    pub fn maxcut(&mut self, max_count: u64) -> PyResult<u64> {
        // Create a vector to store the keys (hashes) to be removed
        let mut to_remove = Vec::new();

        // Iterate over the HashMap and identify keys with counts greater than the threshold
        for (&hash, &count) in self.counts.iter() {
            if count > max_count {
                to_remove.push(hash);
            }
        }

        // Remove the identified keys from the counts HashMap
        for &hash in &to_remove {
            self.counts.remove(&hash);
        }

        // Return the number of k-mers removed
        Ok(to_remove.len() as u64)
    }

    // TODO: Serialize the KmerCountTable instance to a JSON string.

    // TODO: Compress JSON string with gzip and save to file

    // TODO: Static method to load KmerCountTable from serialized JSON. Yield new object.

    /// Dump (hash,count) pairs, optional sorted by count or hash key.
    ///
    /// # Arguments
    /// * `file` - Optional file path to write the output. If not provided, returns a list of tuples.
    /// * `sortkeys` - Optional flag to sort by hash keys (default: False).
    /// * `sortcounts` - Sort on counts, secondary sort on keys. (default: False).
    #[pyo3(signature = (file=None, sortcounts=false, sortkeys=false))]
    pub fn dump(
        &self,
        file: Option<String>,
        sortcounts: bool,
        sortkeys: bool,
    ) -> PyResult<Vec<(u64, u64)>> {
        // Raise an error if both sortcounts and sortkeys are true
        if sortcounts && sortkeys {
            return Err(PyValueError::new_err(
                "Cannot sort by both counts and keys at the same time.",
            ));
        }

        // Collect hashes and counts
        let mut hash_count_pairs: Vec<(&u64, &u64)> = self.counts.iter().collect();

        // Handle sorting based on the flags
        if sortkeys {
            // Sort by hash keys if `sortkeys` is set to true
            hash_count_pairs.sort_by_key(|&(hash, _)| *hash);
        } else if sortcounts {
            // Sort by count, secondary sort by hash if `sortcounts` is true
            hash_count_pairs.sort_by(|&(hash1, count1), &(hash2, count2)| {
                count1.cmp(count2).then_with(|| hash1.cmp(hash2))
            });
        }
        // If both sortcounts and sortkeys are false, no sorting is done.

        // If a file is provided, write to the file
        if let Some(filepath) = file {
            let f = File::create(filepath)?;
            let mut writer = BufWriter::new(f);

            // Write each hash:count pair to the file
            for (hash, count) in hash_count_pairs {
                writeln!(writer, "{}\t{}", hash, count)?;
            }

            writer.flush()?; // Flush the buffer
            Ok(vec![]) // Return empty vector to Python
        } else {
            // Convert the vector of references to owned values
            let result: Vec<(u64, u64)> = hash_count_pairs
                .into_iter()
                .map(|(&hash, &count)| (hash, count))
                .collect();

            // Return the vector of (hash, count) tuples
            Ok(result)
        }
    }

    /// Calculates the frequency histogram for k-mer counts
    /// Returns a vector of tuples (frequency, count), where 'frequency' is
    /// the observed number of times a k-mer count occurred and 'count' is
    /// how many different k-mers have that frequency.
    /// If `zero` is True, include all frequencies from 0 to max observed count,
    /// even if no k-mers were observed for those frequencies.
    #[pyo3(signature = (zero=true))]
    pub fn histo(&self, zero: bool) -> Vec<(u64, u64)> {
        let mut freq_count: HashMap<u64, u64> = HashMap::new();

        // Step 1: Count the frequencies of observed k-mer counts
        for &count in self.counts.values() {
            *freq_count.entry(count).or_insert(0) += 1;
        }

        let mut histo_vec: Vec<(u64, u64)>;

        if zero {
            // Step 2 (optional): Include all frequencies from 0 to max_count
            let max_count = self.max();
            histo_vec = (0..=max_count)
                .map(|freq| (freq, *freq_count.get(&freq).unwrap_or(&0)))
                .collect();
        } else {
            // Step 2: Only include observed frequencies
            histo_vec = freq_count.into_iter().collect();
            histo_vec.sort_by_key(|&(frequency, _)| frequency);
        }

        histo_vec
    }

    /// Finds and returns the minimum count in the counts HashMap.
    /// Returns 0 if the HashMap is empty.
    #[getter]
    pub fn min(&self) -> u64 {
        // Check if the HashMap is empty, return 0 if true
        if self.counts.is_empty() {
            return 0;
        }

        // Iterate over the counts and find the minimum value
        *self.counts.values().min().unwrap_or(&0)
    }

    /// Finds and returns the maximum count in the counts HashMap.
    /// Returns 0 if the HashMap is empty.
    #[getter]
    pub fn max(&self) -> u64 {
        // Check if the HashMap is empty, return 0 if true
        if self.counts.is_empty() {
            return 0;
        }

        // Iterate over the counts and find the maximum value
        *self.counts.values().max().unwrap_or(&0)
    }

    // Getter for the 'hashes' attribute, returning all hash keys in the table
    #[getter]
    pub fn hashes(&self) -> Vec<u64> {
        // Collect and return all keys from the counts HashMap
        self.counts.keys().cloned().collect()
    }

    // Attribute to access the version of oxli that the table was created with
    #[getter]
    pub fn version(&self) -> &str {
        &self.version
    }

    // Attribute to access the total bases processed with count or consume.
    #[getter]
    pub fn consumed(&self) -> u64 {
        self.consumed
    }

    // Getter for the sum of all counts in the table.
    #[getter]
    pub fn sum_counts(&self) -> u64 {
        self.counts.values().sum()
    }

    // Consume this DNA string. Return number of k-mers consumed.
    #[pyo3(signature = (seq, allow_bad_kmers=true))]
    pub fn consume(&mut self, seq: String, allow_bad_kmers: bool) -> PyResult<u64> {
>>>>>>> a578d979
        let hashes = SeqToHashes::new(
            seq,
            self.ksize.into(),
            allow_bad_kmers,
            false,
            HashFunctions::Murmur64Dna,
            42,
        );

        let mut n = 0;
        for hash_value in hashes {
            // eprintln!("hash_value: {:?}", hash_value);
            match hash_value {
                Ok(0) => continue,
                Ok(x) => {
                    self.count_hash(x);
                    ()
                }
                Err(_) => {
                    let msg = format!("bad k-mer encountered at position {}", n);
                    return Err(anyhow!(msg));
                }
            }

            n += 1;
        }

        // Update the total sequence consumed tracker
        self.consumed += seq.len() as u64;

        Ok(n)
    }

<<<<<<< HEAD
    // Consume this DNA string. Return number of k-mers consumed.
    #[pyo3(signature = (seq, allow_bad_kmers=true))]
    pub fn consume(&mut self, seq: String, allow_bad_kmers: bool) -> PyResult<u64> {
        match self.consume_bytes(seq.as_bytes(), allow_bad_kmers) {
            Ok(n) => Ok(n),
            Err(_) => {
                //                    let msg = format!("bad k-mer encountered at position {}", n);
                let msg = format!("invalid character in sequence");
                Err(PyValueError::new_err(msg))
            }
        }
    }

    #[pyo3(signature = (filename, allow_bad_kmers=true))]
    pub fn consume_file(&mut self, filename: String, allow_bad_kmers: bool) -> PyResult<u64> {
        let mut n = 0;
        let mut reader = parse_fastx_file(&filename).expect("foo");

        while let Some(record) = reader.next() {
            let record = record.expect("invalid record");
            let normseq = record.normalize(false);

            match self.consume_bytes(&normseq.into_owned(), allow_bad_kmers) {
                Ok(n_kmers) => n = n + n_kmers,
                Err(msg) => return Err(PyValueError::new_err("oops")),
            }
        }
        Ok(n)
=======
    // Helper method to get hash set of k-mers
    fn hash_set(&self) -> HashSet<u64> {
        self.counts.keys().cloned().collect()
    }

    // Set operation methods
    pub fn union(&self, other: &KmerCountTable) -> HashSet<u64> {
        self.hash_set().union(&other.hash_set()).cloned().collect()
    }

    pub fn intersection(&self, other: &KmerCountTable) -> HashSet<u64> {
        self.hash_set()
            .intersection(&other.hash_set())
            .cloned()
            .collect()
    }

    pub fn difference(&self, other: &KmerCountTable) -> HashSet<u64> {
        self.hash_set()
            .difference(&other.hash_set())
            .cloned()
            .collect()
    }

    pub fn symmetric_difference(&self, other: &KmerCountTable) -> HashSet<u64> {
        self.hash_set()
            .symmetric_difference(&other.hash_set())
            .cloned()
            .collect()
    }

    // Python dunder methods for set operations
    fn __or__(&self, other: &KmerCountTable) -> HashSet<u64> {
        self.union(other)
    }

    fn __and__(&self, other: &KmerCountTable) -> HashSet<u64> {
        self.intersection(other)
    }

    fn __sub__(&self, other: &KmerCountTable) -> HashSet<u64> {
        self.difference(other)
    }

    fn __xor__(&self, other: &KmerCountTable) -> HashSet<u64> {
        self.symmetric_difference(other)
    }

    // Python __iter__ method to return an iterator
    pub fn __iter__(slf: PyRef<Self>) -> KmerCountTableIterator {
        KmerCountTableIterator {
            inner: slf.counts.clone().into_iter(), // Clone the HashMap and convert to iterator
        }
    }

    // Python dunder method for __len__
    fn __len__(&self) -> usize {
        self.counts.len()
    }

    // Python dunder method for __getitem__
    fn __getitem__(&self, kmer: String) -> PyResult<u64> {
        self.get(kmer)
    }

    // Python dunder method for __setitem__
    pub fn __setitem__(&mut self, kmer: String, count: u64) -> PyResult<()> {
        // Calculate the hash for the k-mer
        let hashval = self.hash_kmer(kmer)?;
        // Set the count for the k-mer
        self.counts.insert(hashval, count);
        Ok(())
    }
}

// Iterator implementation for KmerCountTable
#[pyclass]
pub struct KmerCountTableIterator {
    inner: IntoIter<u64, u64>, // Now we own the iterator
}

#[pymethods]
impl KmerCountTableIterator {
    pub fn __next__(mut slf: PyRefMut<Self>) -> Option<(u64, u64)> {
        slf.inner.next()
>>>>>>> a578d979
    }
}

// Python module definition
#[pymodule]
fn oxli(m: &Bound<'_, PyModule>) -> PyResult<()> {
    env_logger::init();
    m.add_class::<KmerCountTable>()?;
    Ok(())
}<|MERGE_RESOLUTION|>--- conflicted
+++ resolved
@@ -4,19 +4,19 @@
 
 // External crate imports
 use anyhow::{anyhow, Result};
-<<<<<<< HEAD
-use std::collections::HashMap;
-
-extern crate needletail;
-use needletail::{parse_fastx_file, Sequence, FastxReader};
-
-// use sourmash::sketch::nodegraph::Nodegraph;
-use sourmash::_hash_murmur;
-=======
 use log::debug;
 use pyo3::exceptions::PyValueError;
 use pyo3::prelude::*;
->>>>>>> a578d979
+// use rayon::prelude::*;
+
+use anyhow::{anyhow, Result};
+use std::collections::HashMap;
+
+extern crate needletail;
+use needletail::{parse_fastx_file, FastxReader, Sequence};
+
+// use sourmash::sketch::nodegraph::Nodegraph;
+use sourmash::_hash_murmur;
 use sourmash::encodings::HashFunctions;
 use sourmash::signature::SeqToHashes;
 
@@ -109,9 +109,6 @@
         }
     }
 
-<<<<<<< HEAD
-    fn consume_bytes(&mut self, seq: &[u8], allow_bad_kmers: bool) -> Result<u64> {
-=======
     // Get the count for a specific hash value directly
     pub fn get_hash(&self, hashval: u64) -> u64 {
         // Return the count for the hash value, or 0 if it does not exist
@@ -346,8 +343,7 @@
 
     // Consume this DNA string. Return number of k-mers consumed.
     #[pyo3(signature = (seq, allow_bad_kmers=true))]
-    pub fn consume(&mut self, seq: String, allow_bad_kmers: bool) -> PyResult<u64> {
->>>>>>> a578d979
+    fn consume_bytes(&mut self, seq: &[u8], allow_bad_kmers: bool) -> Result<u64> {
         let hashes = SeqToHashes::new(
             seq,
             self.ksize.into(),
@@ -381,7 +377,6 @@
         Ok(n)
     }
 
-<<<<<<< HEAD
     // Consume this DNA string. Return number of k-mers consumed.
     #[pyo3(signature = (seq, allow_bad_kmers=true))]
     pub fn consume(&mut self, seq: String, allow_bad_kmers: bool) -> PyResult<u64> {
@@ -410,7 +405,8 @@
             }
         }
         Ok(n)
-=======
+    }
+
     // Helper method to get hash set of k-mers
     fn hash_set(&self) -> HashSet<u64> {
         self.counts.keys().cloned().collect()
@@ -496,7 +492,6 @@
 impl KmerCountTableIterator {
     pub fn __next__(mut slf: PyRefMut<Self>) -> Option<(u64, u64)> {
         slf.inner.next()
->>>>>>> a578d979
     }
 }
 
