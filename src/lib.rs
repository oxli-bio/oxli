--- conflicted
+++ resolved
@@ -12,14 +12,11 @@
 use niffler::get_writer;
 use pyo3::exceptions::{PyIOError, PyValueError};
 use pyo3::prelude::*;
-<<<<<<< HEAD
-use sourmash::encodings::{revcomp, HashFunctions};
-=======
 use pyo3::PyResult;
 use rayon::prelude::*;
 use serde::{Deserialize, Serialize};
-use sourmash::encodings::HashFunctions;
->>>>>>> 42b77985
+use sourmash::encodings::{HashFunctions};
+//use sourmash::encodings::revcomp;
 use sourmash::signature::SeqToHashes;
 
 // Set version variable
@@ -504,7 +501,6 @@
         Ok(())
     }
 
-<<<<<<< HEAD
     pub fn kmers_and_hashes(
         &self,
         seq: String,
@@ -549,7 +545,8 @@
         */
 
         Ok(v)
-=======
+    }
+
     /// Calculates the Jaccard Similarity Coefficient between two KmerCountTable objects.
     /// # Returns
     /// The Jaccard Similarity Coefficient between the two tables as a float value between 0 and 1.
@@ -610,7 +607,6 @@
 
         // Calculate and return cosine similarity.
         dot_product as f64 / (magnitude_self * magnitude_other)
->>>>>>> 42b77985
     }
 }
 
